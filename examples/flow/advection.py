
# -*- coding: utf-8 -*-

"""Advection equations are a good illustration of the mesh picking functionality"""

# FIXME: remove any dependencies on 2d complexes

import matplotlib.pyplot as plt
import numpy as np
from cached_property import cached_property

from examples.util import save_animation
from pycomplex import synthetic
# from pycomplex.complex.simplicial.spherical import ComplexSpherical
from pycomplex.math import linalg


class Advector(object):

    def __init__(self, complex):
        """

        Parameters
        ----------
        complex: BaseComplex
            must have a `sample_dual_0` method
        """
        self.complex = complex

    @cached_property
    def dual_flux_to_dual_velocity(self):
<<<<<<< HEAD
        """

        Returns
        -------
        callable that maps a dual-1-form representing tangent flux,
        to a vector field represented at dual vertices in the embedding space
        """
=======
        # FIXME: this is more general than advection alone, and should be moved to the complex as a sharp/flat operator, and be tested seperately
>>>>>>> ef9ed0ba
        # assert self.complex.is_pairwise_delaunay    # required since we are dividing by dual edge lengths; does not work for cubes yet
        # T01, T12 = self.complex.topology.matrices
        D01, D12 = self.complex.topology.dual.matrices_2
        D1D0 = D01.T

        # from pycomplex.geometry import euclidian
        # gradients = euclidian.simplex_gradients(self.complex.vertices[self.complex.topology.elements[-1]])
        # u, s, v = np.linalg.svd(gradients)
        # s = 1 / s
        # pinv = np.einsum('...ij,...j,...jk->...ki', u[..., :s.shape[-1]], s, v)
        # # gradients.dot(velocity) = normal_flux

        # solve using normal equations instead?
        # grad.shape = 3, 2
        # normal = np.einsum('...ji,...jk->...ik', gradients, gradients)
        # inv = np.linalg.inv(normal)
        # pinv = np.einsum('...ij,...kj->...ik', inv, gradients)

        # check = np.einsum('...ij,...jk->...ik', pinv, gradients)

        # from pycomplex.geometry import euclidian
        # gradients = euclidian.simplex_gradients(self.complex.vertices[self.complex.topology.elements[-1]])
        # u, s, v = np.linalg.svd(gradients)
        # s = 1 / s
        # pinv = np.einsum('...ij,...j,...jk->...ki', u[..., :], s, v)
        # # check = np.einsum('...ij,...jk->...ik', pinv, gradients)




        # # for incompressible flows on simplicial topologies, there exists a 3-vector at the dual vertex,
        # # which projected on the dual edges forms the dual fluxes. on a sphere the third component is not determined
        # # approximate inverse would still make sense in cubical topology however
        # # tangent_directions.dot(velocity) = tangent_velocity_component
        B = self.complex.topology._boundary[-1]
        O = self.complex.topology._orientation[-1]
        B = B.reshape(len(B), -1)
        O = O.reshape(len(O), -1)
        # # tangent edges per primal n-element
        # # FIXME: need to enforce incompressibility constraint. more easily done using face normals
        dual_vertex = self.complex.dual_position[0]
        dual_edge_vector = D1D0 * dual_vertex
        tangent_directions = (dual_edge_vector)[B] * O[..., None]
        # compute pseudoinverse, to quickly construct velocities at dual vertices
        # for a regular grid, this should be just an averaging operator in both dims
        u, s, v = np.linalg.svd(tangent_directions)
        s = 1 / s
        # s[:, self.complex.topology.n_dim:] = 0
        pinv = np.einsum('...ij,...j,...jk->...ki', u[..., :s.shape[-1]], s, v)

        def dual_flux_to_dual_velocity(flux_d1):
            flux_d1 = self.complex.topology.dual.selector[1] * flux_d1
            # compute velocity component in the direction of the dual edge
            # tangent_velocity_component = (flux_d1 )[B] * O
            normal_flux = (self.complex.hodge_PD[1] * flux_d1)[B] * O
            print(normal_flux.shape)
            # given these flows incident on the dual vertex, reconstruct the velocity vector there
            velocity_d0 = np.einsum('...ij,...j->...i', pinv, normal_flux)

            # # project out part not on the sphere
            # if isinstance(self.complex, ComplexSpherical):
            #     velocity_d0 = velocity_d0 - dual_vertex * (velocity_d0 * dual_vertex).sum(axis=1, keepdims=True)

            # rec_flux = np.einsum('...ij,...j->...i', gradients, velocity_d0)
            # assert np.allclose(rec_flux, normal_flux, atol=1e-6)
            # cast away dual boundary flux, then pad velocity with zeros... not quite right, should use the boundary information
            velocity_d0 = self.complex.topology.dual.selector[-1].T * velocity_d0

            return velocity_d0

        return dual_flux_to_dual_velocity

    def advect_p0(self, flux_d1, field_p0, dt):
        velocity_d0 = self.dual_flux_to_dual_velocity(flux_d1)
        mesh_p0 = self.complex.primal_position[0]
        # is there any merit to higher order integration of this step?
        advected_p0 = mesh_p0 + self.complex.sample_dual_0(velocity_d0, mesh_p0) * dt
        # FIXME: sample is overkill here; could just average with operator directly at pp0
        # No, need correct boundary handling; which is lacking atm btw


        if False:
            # import matplotlib.pyplot as plt
            self.complex.plot(plot_dual=False)
            self.complex.copy(vertices=advected_p0).plot(plot_dual=False)
            plt.figure()
            plt.quiver(self.complex.primal_position[2][:, 0], self.complex.primal_position[2][:, 1], velocity_d0[:, 0], velocity_d0[:, 1])
            plt.axis('equal')
            plt.show()


        return self.complex.sample_primal_0(field_p0, advected_p0)

    def advect_d0(self, flux_d1, field_d0, dt):
        """Advect a dual-0-form along a flowfield given by a dual-1-form for a timestep dt

        Parameters
        ----------
        flux_d1 : dual-1-form
        field_d0 : dual-0-form

        Returns
        -------
        dual-0-form
            advected dual-0-form
        """
        velocity_d0 = self.dual_flux_to_dual_velocity(flux_d1)
        mesh_d0 = self.complex.dual_position[0]
        advected_d0 = mesh_d0 + velocity_d0 * dt
        return self.complex.sample_dual_0(field_d0, advected_d0)


def BFECC(advector, state, dt):
    remapped = advector(advector(state, dt), -dt)
    err = remapped - state
    final = advector(state - err / 2, dt)
    return final


def MacCormack(advector, state, dt):
    # http://physbam.stanford.edu/~fedkiw/papers/stanford2006-09.pdf
    # FIXME: add limiter restricted to range of values in upwind sampling domain?
    forward = advector(state, dt)
    backward = advector(forward, -dt)
    return forward + (state - backward) / 2



if __name__ == "__main__":
    # advect the texture for constant flow field to illustrate advection
    dt = 1

    complex_type = 'sphere'

    if complex_type == 'sphere':
        complex = synthetic.icosphere(refinement=5)
        if False:
            complex.plot()

    if complex_type == 'grid':
        complex = synthetic.n_cube_grid((1, 1), False)
        for i in range(5):
            complex = complex.subdivide_cubical()

        complex = complex.as_22().as_regular()
        complex.topology.check_chain()
        tris = complex.subdivide_simplicial()

    if complex_type == 'simplex_grid':
        while True:
            complex = synthetic.delaunay_cube(30, 2, iterations=50)

            # smooth while holding boundary constant
            # FIXME: need more utility functions for this; too much boilerplate for such a simple pattern
            chain_0 = complex.topology.chain(0, fill=0)
            chain_0[complex.boundary.topology.parent_idx[0]] = 1
            chain_1 = complex.topology.chain(1, fill=0)
            chain_1[complex.boundary.topology.parent_idx[1]] = 1
            creases = {0: chain_0, 1: chain_1}
            for i in range(0):
                complex = complex.as_2().subdivide_loop(smooth=True, creases=creases)
                for d, c in creases.items():
                    creases[d] = complex.topology.transfer_matrices[d] * c

            complex = complex.optimize_weights_metric()
            print(complex.is_well_centered)
            if complex.is_well_centered:
                break


    # generate an interesting texture using RD
    from examples.diffusion.perlin_noise import perlin_noise
    texture_p0 = perlin_noise(
        complex,
        [
            (.05, .05),
            (.1, .1),
            (.2, .2),
            (.4, .4),
            # (.8, .8),
        ]
    ) / 100
    vmin, vmax = texture_p0.min(), texture_p0.max()

    # generate a smooth incompressible flow field using harmonics
    from examples.harmonics import get_harmonics_0, get_harmonics_2

    H_p0 = get_harmonics_0(complex, zero_boundary=True)[:, 5]
    T01, T12 = complex.topology.matrices
    curl = T01.T
    # complex.plot_primal_0_form(H_p0)
    # plt.show()

    # if False:
    #     H_d0 = get_harmonics_2(complex)[:, 2]
    #     complex.as_2().as_2().plot_dual_0_form_interpolated(complex.topology.dual.selector[-1].T * H_d0, weighted=True)
    #     plt.show()
    #
    #     A = complex.topology.averaging_operators_N
    #     H_p0 = complex.hodge_PD[0] * (A[0] * H_d0)
    #     # H_p0[complex.boundary.topology.parent_idx[0]] = 0
    #
    #     if True:
    #         # form = tris.topology.transfer_operators[0] * H_p0
    #         # tris.as_2().plot_primal_0_form(form)
    #         complex.as_2().as_2().plot_primal_0_form(H_p0)
    #         plt.show()
    #
    #     # form = tris.topology.transfer_operators[0] * H[:, 2]
    #     # tris.as_2().plot_dual_2_form_interpolated(
    #     #     form, plot_contour=False, cmap='terrain', shading='gouraud')
    #     # plt.show()

    flux_d1 = complex.hodge_DP[1] * (curl * (H_p0)) / 400
    flux_d1 = complex.topology.dual.selector[1].T * flux_d1

    path = r'../output/advection_0'

    advector = Advector(complex)
    def advect(p0, dt):
        return advector.advect_p0(flux_d1, p0, dt)

    for i in save_animation(path, frames=50, overwrite=True):
        for r in range(1):
            # texture_p0 = MacCormack(advect, texture_p0, dt=1)
            texture_p0 = advect(texture_p0, dt=1)

        if complex_type == 'sphere':
            complex.as_euclidian().as_3().plot_primal_0_form(
                texture_p0, plot_contour=False, cmap='terrain', shading='gouraud', vmin=vmin, vmax=vmax)
        if complex_type == 'grid':
            form = tris.topology.transfer_operators[0] * texture_p0
            tris.as_2().plot_primal_0_form(
                form, plot_contour=False, cmap='terrain', shading='gouraud', vmin=vmin, vmax=vmax)
        if complex_type == 'simplex_grid':
            complex.as_2().as_2().plot_primal_0_form(
                texture_p0, plot_contour=False, cmap='terrain', shading='gouraud', vmin=vmin, vmax=vmax)

        plt.axis('off')<|MERGE_RESOLUTION|>--- conflicted
+++ resolved
@@ -27,9 +27,9 @@
         """
         self.complex = complex
 
+    # FIXME: this is more general than advection alone, and should be moved to the complex as a sharp/flat operator, and be tested seperately
     @cached_property
     def dual_flux_to_dual_velocity(self):
-<<<<<<< HEAD
         """
 
         Returns
@@ -37,9 +37,6 @@
         callable that maps a dual-1-form representing tangent flux,
         to a vector field represented at dual vertices in the embedding space
         """
-=======
-        # FIXME: this is more general than advection alone, and should be moved to the complex as a sharp/flat operator, and be tested seperately
->>>>>>> ef9ed0ba
         # assert self.complex.is_pairwise_delaunay    # required since we are dividing by dual edge lengths; does not work for cubes yet
         # T01, T12 = self.complex.topology.matrices
         D01, D12 = self.complex.topology.dual.matrices_2
