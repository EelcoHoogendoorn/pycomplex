--- conflicted
+++ resolved
@@ -14,7 +14,7 @@
     return np.array([[c, s], [-s, c]])
 
 
-def trochoid(R, r, s, res):
+def trochoid_part(R, r, s, res):
     # r = R / N
     N = R / r
     a = np.linspace(0, 2*np.pi/N, int(r * res), endpoint=False)
@@ -24,9 +24,6 @@
     return np.dot([(R+r*s), -r*s], q).T
 
 
-<<<<<<< HEAD
-def gear(R, N, f, res):
-=======
 def epitrochoid(a: float, q: int, d: float):
     b = a / q
     k = d / b
@@ -34,6 +31,7 @@
     x = b * ((q + 1) * np.cos(t) - k * np.cos((q+1)*t))
     y = b * ((q + 1) * np.sin(t) - k * np.sin((q+1)*t))
     return np.array([x, y]).T
+
 
 def hypotrochoid(a: float, q: int, d: float):
     """
@@ -72,13 +70,24 @@
 # test_epi()
 
 
-def gear(R, N, f):
-    # compound gear of alternating epi and hypo curves
->>>>>>> 9e6e5766
+def gear(R, N, f, res):
+    """compound gear of alternating epi and hypo curves
+
+    Parameters
+    ----------
+    R: float
+        radius of fixed circle
+    N: int
+        number of teeth
+    f: float
+        fraction of epi-vs-hypo
+    res: int
+        number of vertices per curve-section
+    """
     r = R / N
     t = 2*np.pi/N
-    p = trochoid(R, r * f, +1, res=res)
-    n = trochoid(R, r * (1-f), -1, res=res)
+    p = trochoid_part(R, r * f, +1, res=res)
+    n = trochoid_part(R, r * (1 - f), -1, res=res)
     n = np.dot(n, rotation(t*f))
     u = np.concatenate([p, n], axis=0)
     c = np.concatenate([np.dot(u, rotation(t*i)) for i in range(N)], axis=0)
@@ -108,6 +117,7 @@
     vertices[:, :2] = np.einsum('ijv, vi->vj', R, vertices[:, :2])
     cylinder = cylinder.copy(vertices=vertices)
 
+    # FIXME: use buffer here?
     offsets = linalg.normalized(cylinder.vertex_normals() * [1, 1, 0]) * offset
     print(cylinder.box)
     cylinder = cylinder.copy(vertices=cylinder.vertices + offsets)
@@ -130,15 +140,8 @@
 
 
 # fraction of epicyloid vs cycloid
-<<<<<<< HEAD
-f = 0.3
-# note; classical progressive cavity consists of the 0-case, offset by some radius
-# at constant radius, doubling N almost halves displaced area
-N = 4
-=======
 f = 0.26
 N = 5
->>>>>>> 9e6e5766
 target_radius = 12
 L = 50
 
@@ -183,16 +186,11 @@
 rotor = rotor.transform(np.eye(2) * scale)
 stator = stator.transform(np.eye(2) * scale)
 
-<<<<<<< HEAD
+translation = np.linalg.norm(stator.vertices, axis=1).max() - np.linalg.norm(rotor.vertices, axis=1).max()
+
 extrude_twist(rotor, L=L * 1.5, offset=-offset*0.5, factor=1.5).save_STL('gear_inner.stl')
 extrude_twist(stator, L=L * 1.5, offset=+offset*0.5, factor=1.5 * N / (N+1)).save_STL('gear_outer.stl')
-# quit()
-=======
-translation = np.linalg.norm(stator.vertices, axis=1).max() - np.linalg.norm(rotor.vertices, axis=1).max()
-
-extrude_twist(rotor, L=L)
-
->>>>>>> 9e6e5766
+
 print(max_radius)
 print(rotor.volume())
 print(stator.volume())
